import numpy as np
import matplotlib.pyplot as plt
from skimage import color, filters, morphology, exposure, feature, segmentation
from sklearn.decomposition import PCA
from sklearn.svm import SVC
from sklearn.gaussian_process.kernels import RBF, ConstantKernel
from sklearn.metrics import accuracy_score, cohen_kappa_score
from sklearn.preprocessing import StandardScaler
from scipy.ndimage import median_filter, gaussian_filter
import time
from skimage.metrics import peak_signal_noise_ratio as psnr
from skimage.metrics import structural_similarity as ssim
from numba import jit, prange
import os
import urllib.request
from scipy.io import loadmat
from tqdm import tqdm
from skimage.morphology import disk, square, dilation, erosion
from skimage.feature import graycomatrix, graycoprops
from sklearn.metrics import accuracy_score, cohen_kappa_score, confusion_matrix
import requests
<<<<<<< HEAD
from sklearn.utils.class_weight import compute_class_weight


# ---------------------- Improved IPSO Implementation ----------------------
@jit(nopython=True)
def trapezoidal_membership(n, a, b, prev_b, next_a):
    """More precise membership function"""
    if prev_b == -1:  # First segment
        return max(0.0, min(1.0, (b - n) / (b - a + 1e-10)))
    elif next_a == -1:  # Last segment
        return max(0.0, min(1.0, (n - a) / (b - a + 1e-10)))
    else:  # Middle segments
        if n <= a:
            return 0.0
        elif n >= b:
            return 0.0
        else:
            return 1.0


@jit(nopython=True)
def calculate_fuzzy_entropy_numba(image_flat, thresholds):
    """Simplified fuzzy entropy calculation for Numba compatibility"""
    hist = np.zeros(256)
    for val in image_flat:
        hist[int(val)] += 1
    hist = hist / (hist.sum() + 1e-10)

    thresholds_sorted = np.sort(thresholds)
    thresholds_full = np.concatenate((np.array([0.0]), thresholds_sorted, np.array([255.0])))

    total_entropy = 0.0

    for k in range(1, len(thresholds_full)):
        a = thresholds_full[k - 1]
        b = thresholds_full[k]
        prev_b = thresholds_full[k - 2] if k > 1 else -1.0
        next_a = thresholds_full[k + 1] if k < len(thresholds_full) - 1 else -1.0

        R_k = 0.0
        for n in range(256):
            mu = trapezoidal_membership(float(n), a, b, prev_b, next_a)
            R_k += hist[n] * mu

        H_k = 0.0
        if R_k > 1e-10:
            for n in range(256):
                mu = trapezoidal_membership(float(n), a, b, prev_b, next_a)
                p = (hist[n] * mu) / R_k
                if p > 1e-10:
                    H_k -= p * np.log(p)

        total_entropy += H_k

    return total_entropy


class ImprovedIPSO:
    def __init__(self, image, k_levels=10):
        self.image = image
        self.k_levels = k_levels
        self.D = 2 * (k_levels - 1)  # a and b for each threshold
        self.pop_size = 50 * self.D  # Increased population
        self.w_initial = 0.9
        self.w_final = 0.4
        self.c_x = 2.0
        self.c_y = 2.0
        self.max_iter = 100  # Increased iterations
        self.stagnation_threshold = 10

        # Initialize multiple swarms for each dimension
        self.swarms = [self._init_swarm() for _ in range(self.D)]
        self.CP = np.zeros(self.D)  # Context parameter
        self.best_fitness_history = []
        self.stagnation_count = np.zeros(self.D)

    def _init_swarm(self):
        """Initialize swarm with proper velocity limits"""
        positions = np.random.uniform(0, 255, (self.pop_size, 1))
        velocities = np.random.uniform(-10, 10, (self.pop_size, 1))
        return {
            'positions': positions,
            'velocities': velocities,
            'pb_positions': positions.copy(),
            'pb_fitness': np.full(self.pop_size, -np.inf),
            'gb_position': np.zeros(1),
            'gb_fitness': -np.inf
        }

    def evaluate_fitness(self, particle_position, dim):
        """Evaluate fitness using context parameter"""
        temp_CP = self.CP.copy()
        temp_CP[dim] = particle_position[0]
        return self.calculate_fuzzy_entropy(temp_CP)

    def calculate_fuzzy_entropy(self, thresholds):
        """Ensure thresholds are float64 for Numba compatibility"""
        return calculate_fuzzy_entropy_numba(
            self.image.flatten().astype(np.float64),
            np.array(thresholds, dtype=np.float64))

    def optimize(self):
        """Improved optimization with better stagnation handling"""
        # Initialize personal and global bests
        for dim in range(self.D):
            swarm = self.swarms[dim]
            for i in range(self.pop_size):
                fitness = self.evaluate_fitness(swarm['positions'][i], dim)
                swarm['pb_fitness'][i] = fitness
                swarm['pb_positions'][i] = swarm['positions'][i].copy()
                if fitness > swarm['gb_fitness']:
                    swarm['gb_fitness'] = fitness
                    swarm['gb_position'] = swarm['positions'][i].copy()
            self.CP[dim] = swarm['gb_position'][0]

        # Main optimization loop
        for iter in tqdm(range(self.max_iter), desc="Improved IPSO"):
            w = self.w_initial - (self.w_initial - self.w_final) * (iter / self.max_iter)

            for dim in range(self.D):
                swarm = self.swarms[dim]
                prev_best = swarm['gb_fitness']

                for i in range(self.pop_size):
                    # Cognitive component - choose between personal best or tournament
                    if np.random.rand() > 0.7:  # 30% chance to use tournament
                        idx1, idx2 = np.random.choice(self.pop_size, 2, replace=False)
                        best_idx = idx1 if swarm['pb_fitness'][idx1] > swarm['pb_fitness'][idx2] else idx2
                        cognitive = self.c_x * np.random.rand() * (
                                swarm['pb_positions'][best_idx] - swarm['positions'][i])
                    else:
                        cognitive = self.c_x * np.random.rand() * (swarm['pb_positions'][i] - swarm['positions'][i])

                    # Social component
                    social = self.c_y * np.random.rand() * (swarm['gb_position'] - swarm['positions'][i])

                    # Update velocity with clamping
                    swarm['velocities'][i] = w * swarm['velocities'][i] + cognitive + social
                    swarm['velocities'][i] = np.clip(swarm['velocities'][i], -25, 25)

                    # Update position
                    swarm['positions'][i] = np.clip(swarm['positions'][i] + swarm['velocities'][i], 0, 255)

                    # Evaluate and update personal best
                    fitness = self.evaluate_fitness(swarm['positions'][i], dim)
                    if fitness > swarm['pb_fitness'][i]:
                        swarm['pb_fitness'][i] = fitness
                        swarm['pb_positions'][i] = swarm['positions'][i].copy()
                        if fitness > swarm['gb_fitness']:
                            swarm['gb_fitness'] = fitness
                            swarm['gb_position'] = swarm['positions'][i].copy()

                # Update context parameter
                self.CP[dim] = swarm['gb_position'][0]

                # Check for stagnation
                if abs(swarm['gb_fitness'] - prev_best) < 1e-5:
                    self.stagnation_count[dim] += 1
                    if self.stagnation_count[dim] > self.stagnation_threshold:
                        self._handle_stagnation(dim)
                else:
                    self.stagnation_count[dim] = 0

            self.best_fitness_history.append(max(s['gb_fitness'] for s in self.swarms))

        # Calculate final thresholds
        thresholds = [(self.CP[2 * i] + self.CP[2 * i + 1]) / 2 for i in range(self.k_levels - 1)]
        return [0] + sorted(thresholds) + [255]

    def _handle_stagnation(self, dim):
        """Replace worst particles with mutated versions of best particles"""
        swarm = self.swarms[dim]
        sorted_idx = np.argsort(swarm['pb_fitness'])
        replace_count = self.pop_size // 3  # Replace 1/3 of population

        worst_idx = sorted_idx[:replace_count]
        best_idx = sorted_idx[-replace_count:]

        # Create mutated versions of best particles
        for i, j in zip(worst_idx, best_idx):
            swarm['positions'][i] = np.clip(swarm['pb_positions'][j] + np.random.normal(0, 10), 0, 255)
            swarm['velocities'][i] = np.random.uniform(-10, 10, 1)
            swarm['pb_positions'][i] = swarm['positions'][i].copy()
            swarm['pb_fitness'][i] = self.evaluate_fitness(swarm['positions'][i], dim)

        self.stagnation_count[dim] = 0


# ---------------------- Enhanced Image Processing ----------------------
def preprocess_hyperspectral(image):
    """Improved preprocessing with band selection and noise removal"""
    orig_shape = image.shape
    data = image.reshape(-1, orig_shape[-1])

    # Remove noisy bands (like water absorption bands)
    band_std = np.std(data, axis=0)
    valid_bands = (band_std > np.percentile(band_std, 5)) & (band_std < np.percentile(band_std, 95))
    data = data[:, valid_bands]

    # Whitening transformation
    data = (data - np.mean(data, axis=0)) / (np.std(data, axis=0) + 1e-10)

    # PCA keeping 95% variance
    pca = PCA(n_components=0.95)
    pc = pca.fit_transform(data)

    return pc.reshape(orig_shape[0], orig_shape[1], -1)


def create_emap(pc_image):
    """Create Extended Multi-Attribute Profiles as in the paper"""
    profiles = []
    for i in range(min(5, pc_image.shape[-1])):  # Use first 5 PCs
        band = exposure.rescale_intensity(pc_image[..., i], out_range=(0, 255))

        # Attribute profiles with multiple structuring elements
        for radius in [3, 5, 7]:
            profiles.extend([
                morphology.opening(band, disk(radius)),
                morphology.closing(band, disk(radius)),
                morphology.dilation(band, disk(radius)),
                morphology.erosion(band, disk(radius))
            ])

        # Add texture features
        profiles.append(feature.local_binary_pattern(band, 8, 1.0))
        profiles.append(filters.gaussian(band, sigma=1))
        profiles.append(filters.gaussian(band, sigma=3))

    return np.stack(profiles, axis=-1)


def segment_image(gray, thresholds):
    """Improved segmentation with proper post-processing"""
    # Create segmented image
    segmented = np.zeros_like(gray, dtype=np.uint8)
    for i in range(len(thresholds) - 1):
        mask = (gray >= thresholds[i]) & (gray < thresholds[i + 1])
        segmented[mask] = i

    # Enhanced post-processing
    segmented = median_filter(segmented, size=3)
    return segmented


def morphological_refinement(segmented):
    """Apply morphological operations as in paper"""
    refined = np.zeros_like(segmented)
    for class_id in np.unique(segmented):
        if class_id == 0:  # Skip background
            continue

        class_mask = segmented == class_id

        # Remove small objects
        cleaned = morphology.remove_small_objects(class_mask, min_size=50)

        # Fill holes
        cleaned = morphology.remove_small_holes(cleaned, area_threshold=25)

        # Smooth boundaries
        cleaned = gaussian_filter(cleaned.astype(float), sigma=1) > 0.5

        refined[cleaned] = class_id

    return refined


# ---------------------- Enhanced Classification ----------------------
def create_composite_kernel(X_spatial, X_spectral):
    """Create composite kernel as described in paper"""
    # Spatial kernel (RBF)
    spatial_kernel = RBF(length_scale=1.0)

    # Spectral kernel (RBF)
    spectral_kernel = RBF(length_scale=1.0)

    # Combine with cross-information kernel
    return ConstantKernel(1.0) * spatial_kernel + ConstantKernel(1.0) * spectral_kernel


def composite_kernel_svm(X_spatial, X_spectral, y, train_mask):
    # Reshape features
    X_spatial_flat = X_spatial.reshape(-1, X_spatial.shape[-1])
    X_spectral_flat = X_spectral.reshape(-1, X_spectral.shape[-1])

    # Create composite kernel as in paper
    spatial_kernel = RBF(length_scale=1.0)
    spectral_kernel = RBF(length_scale=1.0)
    composite_kernel = ConstantKernel(1.0) * spatial_kernel + ConstantKernel(1.0) * spectral_kernel

    # Train SVM with composite kernel
    svm = SVC(kernel=composite_kernel, C=1.0, gamma='scale',
              class_weight='balanced')

    # Get training samples
    train_idx = train_mask.flatten() == 1
    X_train = np.hstack([X_spatial_flat[train_idx], X_spectral_flat[train_idx]])
    y_train = y.flatten()[train_idx]

    svm.fit(X_train, y_train)
    return svm


# ---------------------- Main Pipeline ----------------------
def load_indian_pines():
    """Load and preprocess Indian Pines dataset with proper training samples"""
    os.makedirs('data', exist_ok=True)
    if not os.path.exists('data/Indian_pines_corrected.mat'):
        raise FileNotFoundError(
            "Indian Pines dataset not found. Please download manually:\n"
            "1. https://www.ehu.eus/ccwintco/uploads/6/67/Indian_pines_corrected.mat\n"
            "2. https://www.ehu.eus/ccwintco/uploads/c/c4/Indian_pines_gt.mat\n"
            "And place them in the 'data' directory."
        )

    image = loadmat('data/Indian_pines_corrected.mat')['indian_pines_corrected']
    gt = loadmat('data/Indian_pines_gt.mat')['indian_pines_gt']

    # Create training mask (10% per class as in paper)
    train_mask = np.zeros_like(gt)
    for c in np.unique(gt):
        if c == 0: continue
        idx = np.argwhere(gt == c)
        np.random.shuffle(idx)
        train_samples = idx[:max(1, int(0.1 * len(idx)))]  # At least 1 sample per class
        train_mask[tuple(train_samples.T)] = 1

    return image, gt, train_mask


def calculate_metrics(model, X_spatial, X_spectral, gt, train_mask):
    """Calculate classification metrics: OA, Kappa, MA, and IoU"""
    height, width = gt.shape
    X_spatial_flat = X_spatial.reshape(-1, X_spatial.shape[-1])
    X_spectral_flat = X_spectral.reshape(-1, X_spectral.shape[-1])
    X = np.hstack([X_spatial_flat, X_spectral_flat])

    # Predict all pixels
    predictions = model.predict(X).reshape(height, width)

    # Mask out background
    mask = gt > 0
    gt_masked = gt[mask]
    pred_masked = predictions[mask]

    # Overall Accuracy
    oa = accuracy_score(gt_masked, pred_masked)

    # Kappa
    kappa = cohen_kappa_score(gt_masked, pred_masked)

    # Confusion matrix
    cm = confusion_matrix(gt_masked, pred_masked, labels=np.unique(gt_masked))

    # Mean Accuracy (MA)
    with np.errstate(divide='ignore', invalid='ignore'):
        ma = np.nanmean(np.diag(cm) / np.maximum(1, cm.sum(axis=1)))

    # Intersection over Union (IoU)
    intersection = np.diag(cm)
    union = cm.sum(axis=1) + cm.sum(axis=0) - intersection
    iou = np.nanmean(intersection / np.maximum(union, 1))

    return oa, kappa, ma, iou


def main():
    # Load and preprocess
    image, gt, train_mask = load_indian_pines()
    pc_image = preprocess_hyperspectral(image)

    # Use first PC for segmentation (as in paper)
    gray = exposure.rescale_intensity(pc_image[..., 0], out_range=(0, 255)).astype(np.uint8)

    results = []
    for k in [10, 12, 14]:
        print(f"\nProcessing k={k} levels...")
        start_time = time.time()

        # 1. Improved IPSO Segmentation
        ipso = ImprovedIPSO(gray, k_levels=k)
        thresholds = ipso.optimize()
        segmented = segment_image(gray, thresholds)

        # Apply morphological refinement
        segmented = morphological_refinement(segmented)

        # 2. Enhanced Feature Extraction
        emap = create_emap(pc_image)  # Spatial features
        spectral_feat = np.stack([segmented], axis=-1)  # Spectral features

        # 3. Improved Classification
        svm = composite_kernel_svm(emap, spectral_feat, gt, train_mask)
        oa, kappa, ma, iou = calculate_metrics(svm, emap, spectral_feat, gt, train_mask)

        # 4. Evaluation
        psnr_val = psnr(gray, segmented, data_range=255)
        ssim_val = ssim(gray, segmented,
                        win_size=7, channel_axis=None, data_range=255)

        results.append({
            'k': k,
            'psnr': psnr_val,
            'ssim': ssim_val,
            'oa': oa,
            'kappa': kappa,
            'ma': ma,
            'iou': iou,
            'time': time.time() - start_time
        })

        # Visualization
        plt.figure(figsize=(15, 5))
        plt.subplot(131);
        plt.imshow(gray, cmap='gray');
        plt.title('Original')
        plt.subplot(132);
        plt.imshow(segmented);
        plt.title('Segmented')
        plt.subplot(133);
        plt.imshow(gt);
        plt.title('Ground Truth')
        plt.show()

    # Print results
    print("\nFinal Results:")
    print("k | PSNR | SSIM | OA | Kappa | MA | IoU | Time (s)")
    for r in results:
        print(f"{r['k']} | {r['psnr']:.2f} | {r['ssim']:.4f} | {r['oa']:.4f} | "
              f"{r['kappa']:.4f} | {r['ma']:.4f} | {r['iou']:.4f} | {r['time']:.1f}")


if __name__ == "__main__":
    from sklearn.utils.class_weight import compute_class_weight

import matplotlib.pyplot as plt
from skimage import color, filters, morphology, exposure, feature, segmentation
from sklearn.decomposition import PCA
from sklearn.svm import SVC
from sklearn.gaussian_process.kernels import RBF, ConstantKernel
from sklearn.metrics import accuracy_score, cohen_kappa_score
from sklearn.preprocessing import StandardScaler
from scipy.ndimage import median_filter, gaussian_filter
import time
from skimage.metrics import peak_signal_noise_ratio as psnr
from skimage.metrics import structural_similarity as ssim
from numba import jit, prange
import os
import urllib.request
from scipy.io import loadmat
from tqdm import tqdm
from skimage.morphology import disk, square, dilation, erosion
from skimage.feature import graycomatrix, graycoprops
from sklearn.metrics import accuracy_score, cohen_kappa_score, confusion_matrix
import requests


# ---------------------- Improved IPSO Implementation ----------------------
@jit(nopython=True)
def trapezoidal_membership(n, a, b, prev_b, next_a):
    """More precise membership function"""
    if prev_b == -1:  # First segment
        return max(0.0, min(1.0, (b - n) / (b - a + 1e-10)))
    elif next_a == -1:  # Last segment
        return max(0.0, min(1.0, (n - a) / (b - a + 1e-10)))
    else:  # Middle segments
        if n <= a:
            return 0.0
        elif n >= b:
            return 0.0
        else:
            return 1.0


=======


# ---------------------- Improved IPSO Implementation ----------------------
@jit(nopython=True)
def trapezoidal_membership(n, a, b, prev_b, next_a):
    """More precise membership function"""
    if prev_b == -1:  # First segment
        return max(0.0, min(1.0, (b - n) / (b - a + 1e-10)))
    elif next_a == -1:  # Last segment
        return max(0.0, min(1.0, (n - a) / (b - a + 1e-10)))
    else:  # Middle segments
        if n <= a:
            return 0.0
        elif n >= b:
            return 0.0
        else:
            return 1.0


>>>>>>> 67b1e32e
@jit(nopython=True)
def calculate_fuzzy_entropy_numba(image_flat, thresholds):
    """Simplified fuzzy entropy calculation for Numba compatibility"""
    hist = np.zeros(256)
    for val in image_flat:
        hist[int(val)] += 1
    hist = hist / (hist.sum() + 1e-10)

    thresholds_sorted = np.sort(thresholds)
    thresholds_full = np.concatenate((np.array([0.0]), thresholds_sorted, np.array([255.0])))

    total_entropy = 0.0

    for k in range(1, len(thresholds_full)):
        a = thresholds_full[k - 1]
        b = thresholds_full[k]
        prev_b = thresholds_full[k - 2] if k > 1 else -1.0
        next_a = thresholds_full[k + 1] if k < len(thresholds_full) - 1 else -1.0

        R_k = 0.0
        for n in range(256):
            mu = trapezoidal_membership(float(n), a, b, prev_b, next_a)
            R_k += hist[n] * mu

        H_k = 0.0
        if R_k > 1e-10:
            for n in range(256):
                mu = trapezoidal_membership(float(n), a, b, prev_b, next_a)
                p = (hist[n] * mu) / R_k
                if p > 1e-10:
                    H_k -= p * np.log(p)

        total_entropy += H_k

    return total_entropy


class ImprovedIPSO:
    def __init__(self, image, k_levels=10):
        self.image = image
        self.k_levels = k_levels
        self.D = 2 * (k_levels - 1)  # a and b for each threshold
        self.pop_size = 50 * self.D  # Increased population
        self.w_initial = 0.9
        self.w_final = 0.4
        self.c_x = 2.0
        self.c_y = 2.0
        self.max_iter = 100  # Increased iterations
        self.stagnation_threshold = 10

        # Initialize multiple swarms for each dimension
        self.swarms = [self._init_swarm() for _ in range(self.D)]
        self.CP = np.zeros(self.D)  # Context parameter
        self.best_fitness_history = []
        self.stagnation_count = np.zeros(self.D)

    def _init_swarm(self):
        """Initialize swarm with proper velocity limits"""
        positions = np.random.uniform(0, 255, (self.pop_size, 1))
        velocities = np.random.uniform(-10, 10, (self.pop_size, 1))
        return {
            'positions': positions,
            'velocities': velocities,
            'pb_positions': positions.copy(),
            'pb_fitness': np.full(self.pop_size, -np.inf),
            'gb_position': np.zeros(1),
            'gb_fitness': -np.inf
        }

    def evaluate_fitness(self, particle_position, dim):
        """Evaluate fitness using context parameter"""
        temp_CP = self.CP.copy()
        temp_CP[dim] = particle_position[0]
        return self.calculate_fuzzy_entropy(temp_CP)

    def calculate_fuzzy_entropy(self, thresholds):
        """Ensure thresholds are float64 for Numba compatibility"""
        return calculate_fuzzy_entropy_numba(
            self.image.flatten().astype(np.float64),
            np.array(thresholds, dtype=np.float64))

    def optimize(self):
        """Improved optimization with better stagnation handling"""
        # Initialize personal and global bests
        for dim in range(self.D):
            swarm = self.swarms[dim]
            for i in range(self.pop_size):
                fitness = self.evaluate_fitness(swarm['positions'][i], dim)
                swarm['pb_fitness'][i] = fitness
                swarm['pb_positions'][i] = swarm['positions'][i].copy()
                if fitness > swarm['gb_fitness']:
                    swarm['gb_fitness'] = fitness
                    swarm['gb_position'] = swarm['positions'][i].copy()
            self.CP[dim] = swarm['gb_position'][0]

        # Main optimization loop
        for iter in tqdm(range(self.max_iter), desc="Improved IPSO"):
            w = self.w_initial - (self.w_initial - self.w_final) * (iter / self.max_iter)

            for dim in range(self.D):
                swarm = self.swarms[dim]
                prev_best = swarm['gb_fitness']

                for i in range(self.pop_size):
                    # Cognitive component - choose between personal best or tournament
                    if np.random.rand() > 0.7:  # 30% chance to use tournament
                        idx1, idx2 = np.random.choice(self.pop_size, 2, replace=False)
                        best_idx = idx1 if swarm['pb_fitness'][idx1] > swarm['pb_fitness'][idx2] else idx2
                        cognitive = self.c_x * np.random.rand() * (
                                swarm['pb_positions'][best_idx] - swarm['positions'][i])
                    else:
                        cognitive = self.c_x * np.random.rand() * (swarm['pb_positions'][i] - swarm['positions'][i])

                    # Social component
                    social = self.c_y * np.random.rand() * (swarm['gb_position'] - swarm['positions'][i])

                    # Update velocity with clamping
                    swarm['velocities'][i] = w * swarm['velocities'][i] + cognitive + social
                    swarm['velocities'][i] = np.clip(swarm['velocities'][i], -25, 25)

                    # Update position
                    swarm['positions'][i] = np.clip(swarm['positions'][i] + swarm['velocities'][i], 0, 255)

                    # Evaluate and update personal best
                    fitness = self.evaluate_fitness(swarm['positions'][i], dim)
                    if fitness > swarm['pb_fitness'][i]:
                        swarm['pb_fitness'][i] = fitness
                        swarm['pb_positions'][i] = swarm['positions'][i].copy()
                        if fitness > swarm['gb_fitness']:
                            swarm['gb_fitness'] = fitness
                            swarm['gb_position'] = swarm['positions'][i].copy()
<<<<<<< HEAD

                # Update context parameter
                self.CP[dim] = swarm['gb_position'][0]

                # Check for stagnation
                if abs(swarm['gb_fitness'] - prev_best) < 1e-5:
                    self.stagnation_count[dim] += 1
                    if self.stagnation_count[dim] > self.stagnation_threshold:
                        self._handle_stagnation(dim)
                else:
                    self.stagnation_count[dim] = 0

            self.best_fitness_history.append(max(s['gb_fitness'] for s in self.swarms))

        # Calculate final thresholds
        thresholds = [(self.CP[2 * i] + self.CP[2 * i + 1]) / 2 for i in range(self.k_levels - 1)]
        return [0] + sorted(thresholds) + [255]

    def _handle_stagnation(self, dim):
        """Replace worst particles with mutated versions of best particles"""
        swarm = self.swarms[dim]
        sorted_idx = np.argsort(swarm['pb_fitness'])
        replace_count = self.pop_size // 3  # Replace 1/3 of population

        worst_idx = sorted_idx[:replace_count]
        best_idx = sorted_idx[-replace_count:]

        # Create mutated versions of best particles
        for i, j in zip(worst_idx, best_idx):
            swarm['positions'][i] = np.clip(swarm['pb_positions'][j] + np.random.normal(0, 10), 0, 255)
            swarm['velocities'][i] = np.random.uniform(-10, 10, 1)
            swarm['pb_positions'][i] = swarm['positions'][i].copy()
            swarm['pb_fitness'][i] = self.evaluate_fitness(swarm['positions'][i], dim)

        self.stagnation_count[dim] = 0


# ---------------------- Enhanced Image Processing ----------------------
def preprocess_hyperspectral(image):
    """Improved preprocessing with band selection and noise removal"""
    orig_shape = image.shape
    data = image.reshape(-1, orig_shape[-1])

    # Remove noisy bands (like water absorption bands)
    band_std = np.std(data, axis=0)
    valid_bands = (band_std > np.percentile(band_std, 5)) & (band_std < np.percentile(band_std, 95))
    data = data[:, valid_bands]

    # Whitening transformation
    data = (data - np.mean(data, axis=0)) / (np.std(data, axis=0) + 1e-10)

=======

                # Update context parameter
                self.CP[dim] = swarm['gb_position'][0]

                # Check for stagnation
                if abs(swarm['gb_fitness'] - prev_best) < 1e-5:
                    self.stagnation_count[dim] += 1
                    if self.stagnation_count[dim] > self.stagnation_threshold:
                        self._handle_stagnation(dim)
                else:
                    self.stagnation_count[dim] = 0

            self.best_fitness_history.append(max(s['gb_fitness'] for s in self.swarms))

        # Calculate final thresholds
        thresholds = [(self.CP[2 * i] + self.CP[2 * i + 1]) / 2 for i in range(self.k_levels - 1)]
        return [0] + sorted(thresholds) + [255]

    def _handle_stagnation(self, dim):
        """Replace worst particles with mutated versions of best particles"""
        swarm = self.swarms[dim]
        sorted_idx = np.argsort(swarm['pb_fitness'])
        replace_count = self.pop_size // 3  # Replace 1/3 of population

        worst_idx = sorted_idx[:replace_count]
        best_idx = sorted_idx[-replace_count:]

        # Create mutated versions of best particles
        for i, j in zip(worst_idx, best_idx):
            swarm['positions'][i] = np.clip(swarm['pb_positions'][j] + np.random.normal(0, 10), 0, 255)
            swarm['velocities'][i] = np.random.uniform(-10, 10, 1)
            swarm['pb_positions'][i] = swarm['positions'][i].copy()
            swarm['pb_fitness'][i] = self.evaluate_fitness(swarm['positions'][i], dim)

        self.stagnation_count[dim] = 0


# ---------------------- Enhanced Image Processing ----------------------
def preprocess_hyperspectral(image):
    """Improved preprocessing with band selection and noise removal"""
    orig_shape = image.shape
    data = image.reshape(-1, orig_shape[-1])

    # Remove noisy bands (like water absorption bands)
    band_std = np.std(data, axis=0)
    valid_bands = (band_std > np.percentile(band_std, 5)) & (band_std < np.percentile(band_std, 95))
    data = data[:, valid_bands]

    # Whitening transformation
    data = (data - np.mean(data, axis=0)) / (np.std(data, axis=0) + 1e-10)

>>>>>>> 67b1e32e
    # PCA keeping 95% variance
    pca = PCA(n_components=0.95)
    pc = pca.fit_transform(data)

    return pc.reshape(orig_shape[0], orig_shape[1], -1)


def create_emap(pc_image):
    """Create Extended Multi-Attribute Profiles as in the paper"""
    profiles = []
    for i in range(min(5, pc_image.shape[-1])):  # Use first 5 PCs
        band = exposure.rescale_intensity(pc_image[..., i], out_range=(0, 255))

        # Attribute profiles with multiple structuring elements
        for radius in [3, 5, 7]:
            profiles.extend([
                morphology.opening(band, disk(radius)),
                morphology.closing(band, disk(radius)),
                morphology.dilation(band, disk(radius)),
                morphology.erosion(band, disk(radius))
            ])

        # Add texture features
        profiles.append(feature.local_binary_pattern(band, 8, 1.0))
        profiles.append(filters.gaussian(band, sigma=1))
        profiles.append(filters.gaussian(band, sigma=3))

    return np.stack(profiles, axis=-1)


def segment_image(gray, thresholds):
    """Improved segmentation with proper post-processing"""
    # Create segmented image
    segmented = np.zeros_like(gray, dtype=np.uint8)
    for i in range(len(thresholds) - 1):
        mask = (gray >= thresholds[i]) & (gray < thresholds[i + 1])
        segmented[mask] = i

    # Enhanced post-processing
    segmented = median_filter(segmented, size=3)
    return segmented


def morphological_refinement(segmented):
    """Apply morphological operations as in paper"""
    refined = np.zeros_like(segmented)
    for class_id in np.unique(segmented):
        if class_id == 0:  # Skip background
            continue

        class_mask = segmented == class_id

        # Remove small objects
        cleaned = morphology.remove_small_objects(class_mask, min_size=50)
<<<<<<< HEAD

        # Fill holes
        cleaned = morphology.remove_small_holes(cleaned, area_threshold=25)

        # Smooth boundaries
        cleaned = gaussian_filter(cleaned.astype(float), sigma=1) > 0.5

        refined[cleaned] = class_id

    return refined


# ---------------------- Enhanced Classification ----------------------
def create_composite_kernel(X_spatial, X_spectral):
    """Create composite kernel as described in paper"""
    # Spatial kernel (RBF)
    spatial_kernel = RBF(length_scale=1.0)

    # Spectral kernel (RBF)
    spectral_kernel = RBF(length_scale=1.0)

    # Combine with cross-information kernel
    return ConstantKernel(1.0) * spatial_kernel + ConstantKernel(1.0) * spectral_kernel


def composite_kernel_svm(X_spatial, X_spectral, y, train_mask):
    # Reshape features
    X_spatial_flat = X_spatial.reshape(-1, X_spatial.shape[-1])
    X_spectral_flat = X_spectral.reshape(-1, X_spectral.shape[-1])
=======

        # Fill holes
        cleaned = morphology.remove_small_holes(cleaned, area_threshold=25)

        # Smooth boundaries
        cleaned = gaussian_filter(cleaned.astype(float), sigma=1) > 0.5

        refined[cleaned] = class_id

    return refined


# ---------------------- Enhanced Classification ----------------------
def create_composite_kernel(X_spatial, X_spectral):
    """Create composite kernel as described in paper"""
    # Spatial kernel (RBF)
    spatial_kernel = RBF(length_scale=1.0)

    # Spectral kernel (RBF)
    spectral_kernel = RBF(length_scale=1.0)

    # Combine with cross-information kernel
    return ConstantKernel(1.0) * spatial_kernel + ConstantKernel(1.0) * spectral_kernel
>>>>>>> 67b1e32e

    # Create composite kernel as in paper
    spatial_kernel = RBF(length_scale=1.0)
    spectral_kernel = RBF(length_scale=1.0)
    composite_kernel = ConstantKernel(1.0) * spatial_kernel + ConstantKernel(1.0) * spectral_kernel

<<<<<<< HEAD
=======
def composite_kernel_svm(X_spatial, X_spectral, y, train_mask):
    # Reshape features
    X_spatial_flat = X_spatial.reshape(-1, X_spatial.shape[-1])
    X_spectral_flat = X_spectral.reshape(-1, X_spectral.shape[-1])

    # Create composite kernel as in paper
    spatial_kernel = RBF(length_scale=1.0)
    spectral_kernel = RBF(length_scale=1.0)
    composite_kernel = ConstantKernel(1.0) * spatial_kernel + ConstantKernel(1.0) * spectral_kernel

>>>>>>> 67b1e32e
    # Train SVM with composite kernel
    svm = SVC(kernel=composite_kernel, C=1.0, gamma='scale',
              class_weight='balanced')

    # Get training samples
    train_idx = train_mask.flatten() == 1
    X_train = np.hstack([X_spatial_flat[train_idx], X_spectral_flat[train_idx]])
    y_train = y.flatten()[train_idx]

    svm.fit(X_train, y_train)
    return svm


# ---------------------- Main Pipeline ----------------------
def load_indian_pines():
    """Load and preprocess Indian Pines dataset with proper training samples"""
    os.makedirs('data', exist_ok=True)
    if not os.path.exists('data/Indian_pines_corrected.mat'):
        raise FileNotFoundError(
            "Indian Pines dataset not found. Please download manually:\n"
            "1. https://www.ehu.eus/ccwintco/uploads/6/67/Indian_pines_corrected.mat\n"
            "2. https://www.ehu.eus/ccwintco/uploads/c/c4/Indian_pines_gt.mat\n"
            "And place them in the 'data' directory."
        )

    image = loadmat('data/Indian_pines_corrected.mat')['indian_pines_corrected']
    gt = loadmat('data/Indian_pines_gt.mat')['indian_pines_gt']

    # Create training mask (10% per class as in paper)
    train_mask = np.zeros_like(gt)
    for c in np.unique(gt):
        if c == 0: continue
        idx = np.argwhere(gt == c)
        np.random.shuffle(idx)
        train_samples = idx[:max(1, int(0.1 * len(idx)))]  # At least 1 sample per class
        train_mask[tuple(train_samples.T)] = 1

    return image, gt, train_mask


def calculate_metrics(model, X_spatial, X_spectral, gt, train_mask):
    """Calculate classification metrics: OA, Kappa, MA, and IoU"""
    height, width = gt.shape
    X_spatial_flat = X_spatial.reshape(-1, X_spatial.shape[-1])
    X_spectral_flat = X_spectral.reshape(-1, X_spectral.shape[-1])
    X = np.hstack([X_spatial_flat, X_spectral_flat])

    # Predict all pixels
    predictions = model.predict(X).reshape(height, width)

    # Mask out background
    mask = gt > 0
    gt_masked = gt[mask]
    pred_masked = predictions[mask]

    # Overall Accuracy
    oa = accuracy_score(gt_masked, pred_masked)

    # Kappa
    kappa = cohen_kappa_score(gt_masked, pred_masked)

    # Confusion matrix
    cm = confusion_matrix(gt_masked, pred_masked, labels=np.unique(gt_masked))

    # Mean Accuracy (MA)
    with np.errstate(divide='ignore', invalid='ignore'):
        ma = np.nanmean(np.diag(cm) / np.maximum(1, cm.sum(axis=1)))

    # Intersection over Union (IoU)
    intersection = np.diag(cm)
    union = cm.sum(axis=1) + cm.sum(axis=0) - intersection
    iou = np.nanmean(intersection / np.maximum(union, 1))

    return oa, kappa, ma, iou


def main():
    # Load and preprocess
    image, gt, train_mask = load_indian_pines()
    pc_image = preprocess_hyperspectral(image)
<<<<<<< HEAD

    # Use first PC for segmentation (as in paper)
    gray = exposure.rescale_intensity(pc_image[..., 0], out_range=(0, 255)).astype(np.uint8)

=======

    # Use first PC for segmentation (as in paper)
    gray = exposure.rescale_intensity(pc_image[..., 0], out_range=(0, 255)).astype(np.uint8)

>>>>>>> 67b1e32e
    results = []
    for k in [10, 12, 14]:
        print(f"\nProcessing k={k} levels...")
        start_time = time.time()

        # 1. Improved IPSO Segmentation
        ipso = ImprovedIPSO(gray, k_levels=k)
        thresholds = ipso.optimize()
        segmented = segment_image(gray, thresholds)

        # Apply morphological refinement
        segmented = morphological_refinement(segmented)

        # 2. Enhanced Feature Extraction
        emap = create_emap(pc_image)  # Spatial features
        spectral_feat = np.stack([segmented], axis=-1)  # Spectral features

        # 3. Improved Classification
        svm = composite_kernel_svm(emap, spectral_feat, gt, train_mask)
        oa, kappa, ma, iou = calculate_metrics(svm, emap, spectral_feat, gt, train_mask)

        # 4. Evaluation
        psnr_val = psnr(gray, segmented, data_range=255)
        ssim_val = ssim(gray, segmented,
                        win_size=7, channel_axis=None, data_range=255)

        results.append({
            'k': k,
            'psnr': psnr_val,
            'ssim': ssim_val,
            'oa': oa,
            'kappa': kappa,
            'ma': ma,
            'iou': iou,
            'time': time.time() - start_time
        })

        # Visualization
        plt.figure(figsize=(15, 5))
        plt.subplot(131);
        plt.imshow(gray, cmap='gray');
        plt.title('Original')
        plt.subplot(132);
        plt.imshow(segmented);
        plt.title('Segmented')
        plt.subplot(133);
        plt.imshow(gt);
        plt.title('Ground Truth')
        plt.show()

    # Print results
    print("\nFinal Results:")
    print("k | PSNR | SSIM | OA | Kappa | MA | IoU | Time (s)")
    for r in results:
        print(f"{r['k']} | {r['psnr']:.2f} | {r['ssim']:.4f} | {r['oa']:.4f} | "
              f"{r['kappa']:.4f} | {r['ma']:.4f} | {r['iou']:.4f} | {r['time']:.1f}")


if __name__ == "__main__":
    from sklearn.utils.class_weight import compute_class_weight

    main()<|MERGE_RESOLUTION|>--- conflicted
+++ resolved
@@ -19,8 +19,6 @@
 from skimage.feature import graycomatrix, graycoprops
 from sklearn.metrics import accuracy_score, cohen_kappa_score, confusion_matrix
 import requests
-<<<<<<< HEAD
-from sklearn.utils.class_weight import compute_class_weight
 
 
 # ---------------------- Improved IPSO Implementation ----------------------
@@ -456,580 +454,4 @@
 if __name__ == "__main__":
     from sklearn.utils.class_weight import compute_class_weight
 
-import matplotlib.pyplot as plt
-from skimage import color, filters, morphology, exposure, feature, segmentation
-from sklearn.decomposition import PCA
-from sklearn.svm import SVC
-from sklearn.gaussian_process.kernels import RBF, ConstantKernel
-from sklearn.metrics import accuracy_score, cohen_kappa_score
-from sklearn.preprocessing import StandardScaler
-from scipy.ndimage import median_filter, gaussian_filter
-import time
-from skimage.metrics import peak_signal_noise_ratio as psnr
-from skimage.metrics import structural_similarity as ssim
-from numba import jit, prange
-import os
-import urllib.request
-from scipy.io import loadmat
-from tqdm import tqdm
-from skimage.morphology import disk, square, dilation, erosion
-from skimage.feature import graycomatrix, graycoprops
-from sklearn.metrics import accuracy_score, cohen_kappa_score, confusion_matrix
-import requests
-
-
-# ---------------------- Improved IPSO Implementation ----------------------
-@jit(nopython=True)
-def trapezoidal_membership(n, a, b, prev_b, next_a):
-    """More precise membership function"""
-    if prev_b == -1:  # First segment
-        return max(0.0, min(1.0, (b - n) / (b - a + 1e-10)))
-    elif next_a == -1:  # Last segment
-        return max(0.0, min(1.0, (n - a) / (b - a + 1e-10)))
-    else:  # Middle segments
-        if n <= a:
-            return 0.0
-        elif n >= b:
-            return 0.0
-        else:
-            return 1.0
-
-
-=======
-
-
-# ---------------------- Improved IPSO Implementation ----------------------
-@jit(nopython=True)
-def trapezoidal_membership(n, a, b, prev_b, next_a):
-    """More precise membership function"""
-    if prev_b == -1:  # First segment
-        return max(0.0, min(1.0, (b - n) / (b - a + 1e-10)))
-    elif next_a == -1:  # Last segment
-        return max(0.0, min(1.0, (n - a) / (b - a + 1e-10)))
-    else:  # Middle segments
-        if n <= a:
-            return 0.0
-        elif n >= b:
-            return 0.0
-        else:
-            return 1.0
-
-
->>>>>>> 67b1e32e
-@jit(nopython=True)
-def calculate_fuzzy_entropy_numba(image_flat, thresholds):
-    """Simplified fuzzy entropy calculation for Numba compatibility"""
-    hist = np.zeros(256)
-    for val in image_flat:
-        hist[int(val)] += 1
-    hist = hist / (hist.sum() + 1e-10)
-
-    thresholds_sorted = np.sort(thresholds)
-    thresholds_full = np.concatenate((np.array([0.0]), thresholds_sorted, np.array([255.0])))
-
-    total_entropy = 0.0
-
-    for k in range(1, len(thresholds_full)):
-        a = thresholds_full[k - 1]
-        b = thresholds_full[k]
-        prev_b = thresholds_full[k - 2] if k > 1 else -1.0
-        next_a = thresholds_full[k + 1] if k < len(thresholds_full) - 1 else -1.0
-
-        R_k = 0.0
-        for n in range(256):
-            mu = trapezoidal_membership(float(n), a, b, prev_b, next_a)
-            R_k += hist[n] * mu
-
-        H_k = 0.0
-        if R_k > 1e-10:
-            for n in range(256):
-                mu = trapezoidal_membership(float(n), a, b, prev_b, next_a)
-                p = (hist[n] * mu) / R_k
-                if p > 1e-10:
-                    H_k -= p * np.log(p)
-
-        total_entropy += H_k
-
-    return total_entropy
-
-
-class ImprovedIPSO:
-    def __init__(self, image, k_levels=10):
-        self.image = image
-        self.k_levels = k_levels
-        self.D = 2 * (k_levels - 1)  # a and b for each threshold
-        self.pop_size = 50 * self.D  # Increased population
-        self.w_initial = 0.9
-        self.w_final = 0.4
-        self.c_x = 2.0
-        self.c_y = 2.0
-        self.max_iter = 100  # Increased iterations
-        self.stagnation_threshold = 10
-
-        # Initialize multiple swarms for each dimension
-        self.swarms = [self._init_swarm() for _ in range(self.D)]
-        self.CP = np.zeros(self.D)  # Context parameter
-        self.best_fitness_history = []
-        self.stagnation_count = np.zeros(self.D)
-
-    def _init_swarm(self):
-        """Initialize swarm with proper velocity limits"""
-        positions = np.random.uniform(0, 255, (self.pop_size, 1))
-        velocities = np.random.uniform(-10, 10, (self.pop_size, 1))
-        return {
-            'positions': positions,
-            'velocities': velocities,
-            'pb_positions': positions.copy(),
-            'pb_fitness': np.full(self.pop_size, -np.inf),
-            'gb_position': np.zeros(1),
-            'gb_fitness': -np.inf
-        }
-
-    def evaluate_fitness(self, particle_position, dim):
-        """Evaluate fitness using context parameter"""
-        temp_CP = self.CP.copy()
-        temp_CP[dim] = particle_position[0]
-        return self.calculate_fuzzy_entropy(temp_CP)
-
-    def calculate_fuzzy_entropy(self, thresholds):
-        """Ensure thresholds are float64 for Numba compatibility"""
-        return calculate_fuzzy_entropy_numba(
-            self.image.flatten().astype(np.float64),
-            np.array(thresholds, dtype=np.float64))
-
-    def optimize(self):
-        """Improved optimization with better stagnation handling"""
-        # Initialize personal and global bests
-        for dim in range(self.D):
-            swarm = self.swarms[dim]
-            for i in range(self.pop_size):
-                fitness = self.evaluate_fitness(swarm['positions'][i], dim)
-                swarm['pb_fitness'][i] = fitness
-                swarm['pb_positions'][i] = swarm['positions'][i].copy()
-                if fitness > swarm['gb_fitness']:
-                    swarm['gb_fitness'] = fitness
-                    swarm['gb_position'] = swarm['positions'][i].copy()
-            self.CP[dim] = swarm['gb_position'][0]
-
-        # Main optimization loop
-        for iter in tqdm(range(self.max_iter), desc="Improved IPSO"):
-            w = self.w_initial - (self.w_initial - self.w_final) * (iter / self.max_iter)
-
-            for dim in range(self.D):
-                swarm = self.swarms[dim]
-                prev_best = swarm['gb_fitness']
-
-                for i in range(self.pop_size):
-                    # Cognitive component - choose between personal best or tournament
-                    if np.random.rand() > 0.7:  # 30% chance to use tournament
-                        idx1, idx2 = np.random.choice(self.pop_size, 2, replace=False)
-                        best_idx = idx1 if swarm['pb_fitness'][idx1] > swarm['pb_fitness'][idx2] else idx2
-                        cognitive = self.c_x * np.random.rand() * (
-                                swarm['pb_positions'][best_idx] - swarm['positions'][i])
-                    else:
-                        cognitive = self.c_x * np.random.rand() * (swarm['pb_positions'][i] - swarm['positions'][i])
-
-                    # Social component
-                    social = self.c_y * np.random.rand() * (swarm['gb_position'] - swarm['positions'][i])
-
-                    # Update velocity with clamping
-                    swarm['velocities'][i] = w * swarm['velocities'][i] + cognitive + social
-                    swarm['velocities'][i] = np.clip(swarm['velocities'][i], -25, 25)
-
-                    # Update position
-                    swarm['positions'][i] = np.clip(swarm['positions'][i] + swarm['velocities'][i], 0, 255)
-
-                    # Evaluate and update personal best
-                    fitness = self.evaluate_fitness(swarm['positions'][i], dim)
-                    if fitness > swarm['pb_fitness'][i]:
-                        swarm['pb_fitness'][i] = fitness
-                        swarm['pb_positions'][i] = swarm['positions'][i].copy()
-                        if fitness > swarm['gb_fitness']:
-                            swarm['gb_fitness'] = fitness
-                            swarm['gb_position'] = swarm['positions'][i].copy()
-<<<<<<< HEAD
-
-                # Update context parameter
-                self.CP[dim] = swarm['gb_position'][0]
-
-                # Check for stagnation
-                if abs(swarm['gb_fitness'] - prev_best) < 1e-5:
-                    self.stagnation_count[dim] += 1
-                    if self.stagnation_count[dim] > self.stagnation_threshold:
-                        self._handle_stagnation(dim)
-                else:
-                    self.stagnation_count[dim] = 0
-
-            self.best_fitness_history.append(max(s['gb_fitness'] for s in self.swarms))
-
-        # Calculate final thresholds
-        thresholds = [(self.CP[2 * i] + self.CP[2 * i + 1]) / 2 for i in range(self.k_levels - 1)]
-        return [0] + sorted(thresholds) + [255]
-
-    def _handle_stagnation(self, dim):
-        """Replace worst particles with mutated versions of best particles"""
-        swarm = self.swarms[dim]
-        sorted_idx = np.argsort(swarm['pb_fitness'])
-        replace_count = self.pop_size // 3  # Replace 1/3 of population
-
-        worst_idx = sorted_idx[:replace_count]
-        best_idx = sorted_idx[-replace_count:]
-
-        # Create mutated versions of best particles
-        for i, j in zip(worst_idx, best_idx):
-            swarm['positions'][i] = np.clip(swarm['pb_positions'][j] + np.random.normal(0, 10), 0, 255)
-            swarm['velocities'][i] = np.random.uniform(-10, 10, 1)
-            swarm['pb_positions'][i] = swarm['positions'][i].copy()
-            swarm['pb_fitness'][i] = self.evaluate_fitness(swarm['positions'][i], dim)
-
-        self.stagnation_count[dim] = 0
-
-
-# ---------------------- Enhanced Image Processing ----------------------
-def preprocess_hyperspectral(image):
-    """Improved preprocessing with band selection and noise removal"""
-    orig_shape = image.shape
-    data = image.reshape(-1, orig_shape[-1])
-
-    # Remove noisy bands (like water absorption bands)
-    band_std = np.std(data, axis=0)
-    valid_bands = (band_std > np.percentile(band_std, 5)) & (band_std < np.percentile(band_std, 95))
-    data = data[:, valid_bands]
-
-    # Whitening transformation
-    data = (data - np.mean(data, axis=0)) / (np.std(data, axis=0) + 1e-10)
-
-=======
-
-                # Update context parameter
-                self.CP[dim] = swarm['gb_position'][0]
-
-                # Check for stagnation
-                if abs(swarm['gb_fitness'] - prev_best) < 1e-5:
-                    self.stagnation_count[dim] += 1
-                    if self.stagnation_count[dim] > self.stagnation_threshold:
-                        self._handle_stagnation(dim)
-                else:
-                    self.stagnation_count[dim] = 0
-
-            self.best_fitness_history.append(max(s['gb_fitness'] for s in self.swarms))
-
-        # Calculate final thresholds
-        thresholds = [(self.CP[2 * i] + self.CP[2 * i + 1]) / 2 for i in range(self.k_levels - 1)]
-        return [0] + sorted(thresholds) + [255]
-
-    def _handle_stagnation(self, dim):
-        """Replace worst particles with mutated versions of best particles"""
-        swarm = self.swarms[dim]
-        sorted_idx = np.argsort(swarm['pb_fitness'])
-        replace_count = self.pop_size // 3  # Replace 1/3 of population
-
-        worst_idx = sorted_idx[:replace_count]
-        best_idx = sorted_idx[-replace_count:]
-
-        # Create mutated versions of best particles
-        for i, j in zip(worst_idx, best_idx):
-            swarm['positions'][i] = np.clip(swarm['pb_positions'][j] + np.random.normal(0, 10), 0, 255)
-            swarm['velocities'][i] = np.random.uniform(-10, 10, 1)
-            swarm['pb_positions'][i] = swarm['positions'][i].copy()
-            swarm['pb_fitness'][i] = self.evaluate_fitness(swarm['positions'][i], dim)
-
-        self.stagnation_count[dim] = 0
-
-
-# ---------------------- Enhanced Image Processing ----------------------
-def preprocess_hyperspectral(image):
-    """Improved preprocessing with band selection and noise removal"""
-    orig_shape = image.shape
-    data = image.reshape(-1, orig_shape[-1])
-
-    # Remove noisy bands (like water absorption bands)
-    band_std = np.std(data, axis=0)
-    valid_bands = (band_std > np.percentile(band_std, 5)) & (band_std < np.percentile(band_std, 95))
-    data = data[:, valid_bands]
-
-    # Whitening transformation
-    data = (data - np.mean(data, axis=0)) / (np.std(data, axis=0) + 1e-10)
-
->>>>>>> 67b1e32e
-    # PCA keeping 95% variance
-    pca = PCA(n_components=0.95)
-    pc = pca.fit_transform(data)
-
-    return pc.reshape(orig_shape[0], orig_shape[1], -1)
-
-
-def create_emap(pc_image):
-    """Create Extended Multi-Attribute Profiles as in the paper"""
-    profiles = []
-    for i in range(min(5, pc_image.shape[-1])):  # Use first 5 PCs
-        band = exposure.rescale_intensity(pc_image[..., i], out_range=(0, 255))
-
-        # Attribute profiles with multiple structuring elements
-        for radius in [3, 5, 7]:
-            profiles.extend([
-                morphology.opening(band, disk(radius)),
-                morphology.closing(band, disk(radius)),
-                morphology.dilation(band, disk(radius)),
-                morphology.erosion(band, disk(radius))
-            ])
-
-        # Add texture features
-        profiles.append(feature.local_binary_pattern(band, 8, 1.0))
-        profiles.append(filters.gaussian(band, sigma=1))
-        profiles.append(filters.gaussian(band, sigma=3))
-
-    return np.stack(profiles, axis=-1)
-
-
-def segment_image(gray, thresholds):
-    """Improved segmentation with proper post-processing"""
-    # Create segmented image
-    segmented = np.zeros_like(gray, dtype=np.uint8)
-    for i in range(len(thresholds) - 1):
-        mask = (gray >= thresholds[i]) & (gray < thresholds[i + 1])
-        segmented[mask] = i
-
-    # Enhanced post-processing
-    segmented = median_filter(segmented, size=3)
-    return segmented
-
-
-def morphological_refinement(segmented):
-    """Apply morphological operations as in paper"""
-    refined = np.zeros_like(segmented)
-    for class_id in np.unique(segmented):
-        if class_id == 0:  # Skip background
-            continue
-
-        class_mask = segmented == class_id
-
-        # Remove small objects
-        cleaned = morphology.remove_small_objects(class_mask, min_size=50)
-<<<<<<< HEAD
-
-        # Fill holes
-        cleaned = morphology.remove_small_holes(cleaned, area_threshold=25)
-
-        # Smooth boundaries
-        cleaned = gaussian_filter(cleaned.astype(float), sigma=1) > 0.5
-
-        refined[cleaned] = class_id
-
-    return refined
-
-
-# ---------------------- Enhanced Classification ----------------------
-def create_composite_kernel(X_spatial, X_spectral):
-    """Create composite kernel as described in paper"""
-    # Spatial kernel (RBF)
-    spatial_kernel = RBF(length_scale=1.0)
-
-    # Spectral kernel (RBF)
-    spectral_kernel = RBF(length_scale=1.0)
-
-    # Combine with cross-information kernel
-    return ConstantKernel(1.0) * spatial_kernel + ConstantKernel(1.0) * spectral_kernel
-
-
-def composite_kernel_svm(X_spatial, X_spectral, y, train_mask):
-    # Reshape features
-    X_spatial_flat = X_spatial.reshape(-1, X_spatial.shape[-1])
-    X_spectral_flat = X_spectral.reshape(-1, X_spectral.shape[-1])
-=======
-
-        # Fill holes
-        cleaned = morphology.remove_small_holes(cleaned, area_threshold=25)
-
-        # Smooth boundaries
-        cleaned = gaussian_filter(cleaned.astype(float), sigma=1) > 0.5
-
-        refined[cleaned] = class_id
-
-    return refined
-
-
-# ---------------------- Enhanced Classification ----------------------
-def create_composite_kernel(X_spatial, X_spectral):
-    """Create composite kernel as described in paper"""
-    # Spatial kernel (RBF)
-    spatial_kernel = RBF(length_scale=1.0)
-
-    # Spectral kernel (RBF)
-    spectral_kernel = RBF(length_scale=1.0)
-
-    # Combine with cross-information kernel
-    return ConstantKernel(1.0) * spatial_kernel + ConstantKernel(1.0) * spectral_kernel
->>>>>>> 67b1e32e
-
-    # Create composite kernel as in paper
-    spatial_kernel = RBF(length_scale=1.0)
-    spectral_kernel = RBF(length_scale=1.0)
-    composite_kernel = ConstantKernel(1.0) * spatial_kernel + ConstantKernel(1.0) * spectral_kernel
-
-<<<<<<< HEAD
-=======
-def composite_kernel_svm(X_spatial, X_spectral, y, train_mask):
-    # Reshape features
-    X_spatial_flat = X_spatial.reshape(-1, X_spatial.shape[-1])
-    X_spectral_flat = X_spectral.reshape(-1, X_spectral.shape[-1])
-
-    # Create composite kernel as in paper
-    spatial_kernel = RBF(length_scale=1.0)
-    spectral_kernel = RBF(length_scale=1.0)
-    composite_kernel = ConstantKernel(1.0) * spatial_kernel + ConstantKernel(1.0) * spectral_kernel
-
->>>>>>> 67b1e32e
-    # Train SVM with composite kernel
-    svm = SVC(kernel=composite_kernel, C=1.0, gamma='scale',
-              class_weight='balanced')
-
-    # Get training samples
-    train_idx = train_mask.flatten() == 1
-    X_train = np.hstack([X_spatial_flat[train_idx], X_spectral_flat[train_idx]])
-    y_train = y.flatten()[train_idx]
-
-    svm.fit(X_train, y_train)
-    return svm
-
-
-# ---------------------- Main Pipeline ----------------------
-def load_indian_pines():
-    """Load and preprocess Indian Pines dataset with proper training samples"""
-    os.makedirs('data', exist_ok=True)
-    if not os.path.exists('data/Indian_pines_corrected.mat'):
-        raise FileNotFoundError(
-            "Indian Pines dataset not found. Please download manually:\n"
-            "1. https://www.ehu.eus/ccwintco/uploads/6/67/Indian_pines_corrected.mat\n"
-            "2. https://www.ehu.eus/ccwintco/uploads/c/c4/Indian_pines_gt.mat\n"
-            "And place them in the 'data' directory."
-        )
-
-    image = loadmat('data/Indian_pines_corrected.mat')['indian_pines_corrected']
-    gt = loadmat('data/Indian_pines_gt.mat')['indian_pines_gt']
-
-    # Create training mask (10% per class as in paper)
-    train_mask = np.zeros_like(gt)
-    for c in np.unique(gt):
-        if c == 0: continue
-        idx = np.argwhere(gt == c)
-        np.random.shuffle(idx)
-        train_samples = idx[:max(1, int(0.1 * len(idx)))]  # At least 1 sample per class
-        train_mask[tuple(train_samples.T)] = 1
-
-    return image, gt, train_mask
-
-
-def calculate_metrics(model, X_spatial, X_spectral, gt, train_mask):
-    """Calculate classification metrics: OA, Kappa, MA, and IoU"""
-    height, width = gt.shape
-    X_spatial_flat = X_spatial.reshape(-1, X_spatial.shape[-1])
-    X_spectral_flat = X_spectral.reshape(-1, X_spectral.shape[-1])
-    X = np.hstack([X_spatial_flat, X_spectral_flat])
-
-    # Predict all pixels
-    predictions = model.predict(X).reshape(height, width)
-
-    # Mask out background
-    mask = gt > 0
-    gt_masked = gt[mask]
-    pred_masked = predictions[mask]
-
-    # Overall Accuracy
-    oa = accuracy_score(gt_masked, pred_masked)
-
-    # Kappa
-    kappa = cohen_kappa_score(gt_masked, pred_masked)
-
-    # Confusion matrix
-    cm = confusion_matrix(gt_masked, pred_masked, labels=np.unique(gt_masked))
-
-    # Mean Accuracy (MA)
-    with np.errstate(divide='ignore', invalid='ignore'):
-        ma = np.nanmean(np.diag(cm) / np.maximum(1, cm.sum(axis=1)))
-
-    # Intersection over Union (IoU)
-    intersection = np.diag(cm)
-    union = cm.sum(axis=1) + cm.sum(axis=0) - intersection
-    iou = np.nanmean(intersection / np.maximum(union, 1))
-
-    return oa, kappa, ma, iou
-
-
-def main():
-    # Load and preprocess
-    image, gt, train_mask = load_indian_pines()
-    pc_image = preprocess_hyperspectral(image)
-<<<<<<< HEAD
-
-    # Use first PC for segmentation (as in paper)
-    gray = exposure.rescale_intensity(pc_image[..., 0], out_range=(0, 255)).astype(np.uint8)
-
-=======
-
-    # Use first PC for segmentation (as in paper)
-    gray = exposure.rescale_intensity(pc_image[..., 0], out_range=(0, 255)).astype(np.uint8)
-
->>>>>>> 67b1e32e
-    results = []
-    for k in [10, 12, 14]:
-        print(f"\nProcessing k={k} levels...")
-        start_time = time.time()
-
-        # 1. Improved IPSO Segmentation
-        ipso = ImprovedIPSO(gray, k_levels=k)
-        thresholds = ipso.optimize()
-        segmented = segment_image(gray, thresholds)
-
-        # Apply morphological refinement
-        segmented = morphological_refinement(segmented)
-
-        # 2. Enhanced Feature Extraction
-        emap = create_emap(pc_image)  # Spatial features
-        spectral_feat = np.stack([segmented], axis=-1)  # Spectral features
-
-        # 3. Improved Classification
-        svm = composite_kernel_svm(emap, spectral_feat, gt, train_mask)
-        oa, kappa, ma, iou = calculate_metrics(svm, emap, spectral_feat, gt, train_mask)
-
-        # 4. Evaluation
-        psnr_val = psnr(gray, segmented, data_range=255)
-        ssim_val = ssim(gray, segmented,
-                        win_size=7, channel_axis=None, data_range=255)
-
-        results.append({
-            'k': k,
-            'psnr': psnr_val,
-            'ssim': ssim_val,
-            'oa': oa,
-            'kappa': kappa,
-            'ma': ma,
-            'iou': iou,
-            'time': time.time() - start_time
-        })
-
-        # Visualization
-        plt.figure(figsize=(15, 5))
-        plt.subplot(131);
-        plt.imshow(gray, cmap='gray');
-        plt.title('Original')
-        plt.subplot(132);
-        plt.imshow(segmented);
-        plt.title('Segmented')
-        plt.subplot(133);
-        plt.imshow(gt);
-        plt.title('Ground Truth')
-        plt.show()
-
-    # Print results
-    print("\nFinal Results:")
-    print("k | PSNR | SSIM | OA | Kappa | MA | IoU | Time (s)")
-    for r in results:
-        print(f"{r['k']} | {r['psnr']:.2f} | {r['ssim']:.4f} | {r['oa']:.4f} | "
-              f"{r['kappa']:.4f} | {r['ma']:.4f} | {r['iou']:.4f} | {r['time']:.1f}")
-
-
-if __name__ == "__main__":
-    from sklearn.utils.class_weight import compute_class_weight
-
     main()